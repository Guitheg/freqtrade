--- conflicted
+++ resolved
@@ -217,13 +217,8 @@
 def test_populate_indicators(hyperopt) -> None:
     tick = load_tickerdata_file(None, 'UNITTEST/BTC', '1m')
     tickerlist = {'UNITTEST/BTC': tick}
-<<<<<<< HEAD
     dataframes = hyperopt.tickerdata_to_dataframe(tickerlist)
-    dataframe = hyperopt.populate_indicators(dataframes['UNITTEST/BTC'])
-=======
-    dataframes = _HYPEROPT.tickerdata_to_dataframe(tickerlist)
-    dataframe = _HYPEROPT.populate_indicators(dataframes['UNITTEST/BTC'], {'pair': 'UNITTEST/BTC'})
->>>>>>> 155e134f
+    dataframe = hyperopt.populate_indicators(dataframes['UNITTEST/BTC'], {'pair': 'UNITTEST/BTC'})
 
     # Check if some indicators are generated. We will not test all of them
     assert 'adx' in dataframe
@@ -234,13 +229,8 @@
 def test_buy_strategy_generator(hyperopt) -> None:
     tick = load_tickerdata_file(None, 'UNITTEST/BTC', '1m')
     tickerlist = {'UNITTEST/BTC': tick}
-<<<<<<< HEAD
     dataframes = hyperopt.tickerdata_to_dataframe(tickerlist)
-    dataframe = hyperopt.populate_indicators(dataframes['UNITTEST/BTC'])
-=======
-    dataframes = _HYPEROPT.tickerdata_to_dataframe(tickerlist)
-    dataframe = _HYPEROPT.populate_indicators(dataframes['UNITTEST/BTC'], {'pair': 'UNITTEST/BTC'})
->>>>>>> 155e134f
+    dataframe = hyperopt.populate_indicators(dataframes['UNITTEST/BTC'], {'pair': 'UNITTEST/BTC'})
 
     populate_buy_trend = hyperopt.buy_strategy_generator(
         {
