--- conflicted
+++ resolved
@@ -25,11 +25,8 @@
                          'SortinoHyperOptLoss', 'SortinoHyperOptLossDaily']
 AVAILABLE_PAIRLISTS = ['StaticPairList', 'VolumePairList',
                        'AgeFilter', 'PrecisionFilter', 'PriceFilter',
-<<<<<<< HEAD
-                       'ShuffleFilter', 'SpreadFilter', 'PerformanceFilter']
-=======
-                       'RangeStabilityFilter', 'ShuffleFilter', 'SpreadFilter']
->>>>>>> 22ff67c8
+                       'RangeStabilityFilter', 'ShuffleFilter', 'SpreadFilter',
+                       'PerformanceFilter']
 AVAILABLE_DATAHANDLERS = ['json', 'jsongz', 'hdf5']
 DRY_RUN_WALLET = 1000
 DATETIME_PRINT_FORMAT = '%Y-%m-%d %H:%M:%S'
