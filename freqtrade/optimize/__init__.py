# pragma pylint: disable=missing-docstring

import logging
import json
import os
from typing import Optional, List, Dict
from pandas import DataFrame
from freqtrade.exchange import get_ticker_history
from freqtrade.optimize.hyperopt_conf import hyperopt_optimize_conf
from freqtrade.analyze import populate_indicators, parse_ticker_dataframe
from freqtrade import misc

logger = logging.getLogger(__name__)


def trim_tickerlist(tickerlist, timerange):
    (stype, start, stop) = timerange
    if stype == (None, 'line'):
        return tickerlist[stop:]
    elif stype == ('line', None):
        return tickerlist[0:start]
    elif stype == ('index', 'index'):
        return tickerlist[start:stop]
    else:
        return tickerlist


def load_tickerdata_file(datadir, pair, ticker_interval,
                         timerange=None):
    """
    Load a pair from file,
    :return dict OR empty if unsuccesful
    """
    path = make_testdata_path(datadir)
    file = '{abspath}/{pair}-{ticker_interval}.json'.format(
        abspath=path,
        pair=pair,
        ticker_interval=ticker_interval,
    )
    # The file does not exist we download it
    if not os.path.isfile(file):
        return None

    # Read the file, load the json
    with open(file) as tickerdata:
        pairdata = json.load(tickerdata)
    if timerange:
        pairdata = trim_tickerlist(pairdata, timerange)
    return pairdata


<<<<<<< HEAD
def load_data(datadir: str, ticker_interval: int, pairs: Optional[List[str]] = None,
              refresh_pairs: Optional[bool] = False) -> Dict[str, List]:
=======
def load_data(datadir: str, ticker_interval: int = 5,
              pairs: Optional[List[str]] = None,
              refresh_pairs: Optional[bool] = False,
              timerange=None) -> Dict[str, List]:
>>>>>>> a7e561b5
    """
    Loads ticker history data for the given parameters
    :param ticker_interval: ticker interval in minutes
    :param pairs: list of pairs
    :return: dict
    """
    result = {}

    _pairs = pairs or hyperopt_optimize_conf()['exchange']['pair_whitelist']

    # If the user force the refresh of pairs
    if refresh_pairs:
        logger.info('Download data for all pairs and store them in %s', datadir)
        download_pairs(datadir, _pairs, ticker_interval)

    for pair in _pairs:
        pairdata = load_tickerdata_file(datadir, pair, ticker_interval, timerange=timerange)
        if not pairdata:
            # download the tickerdata from exchange
            download_backtesting_testdata(datadir, pair=pair, interval=ticker_interval)
            # and retry reading the pair
            pairdata = load_tickerdata_file(datadir, pair, ticker_interval, timerange=timerange)
        result[pair] = pairdata
    return result


def tickerdata_to_dataframe(data):
    preprocessed = preprocess(data)
    return preprocessed


def preprocess(tickerdata: Dict[str, List]) -> Dict[str, DataFrame]:
    """Creates a dataframe and populates indicators for given ticker data"""
    return {pair: populate_indicators(parse_ticker_dataframe(pair_data))
            for pair, pair_data in tickerdata.items()}


def make_testdata_path(datadir: str) -> str:
    """Return the path where testdata files are stored"""
    return datadir or os.path.abspath(os.path.join(os.path.dirname(__file__),
                                                   '..', 'tests', 'testdata'))


def download_pairs(datadir, pairs: List[str], ticker_interval: int) -> bool:
    """For each pairs passed in parameters, download the ticker intervals"""
    for pair in pairs:
        try:
            download_backtesting_testdata(datadir, pair=pair, interval=ticker_interval)
        except BaseException:
            logger.info('Failed to download the pair: "{pair}", Interval: {interval} min'.format(
                pair=pair,
                interval=ticker_interval,
            ))
            return False
    return True


def download_backtesting_testdata(datadir: str, pair: str, interval: int = 5) -> bool:
    """
    Download the latest 1 and 5 ticker intervals from Bittrex for the pairs passed in parameters
    Based on @Rybolov work: https://github.com/rybolov/freqtrade-data
    :param pairs: list of pairs to download
    :return: bool
    """

    path = make_testdata_path(datadir)
    logger.info('Download the pair: "{pair}", Interval: {interval} min'.format(
        pair=pair,
        interval=interval,
    ))

    filepair = pair.replace("-", "_")
    filename = os.path.join(path, '{pair}-{interval}.json'.format(
        pair=filepair,
        interval=interval,
    ))
    filename = filename.replace('USDT_BTC', 'BTC_FAKEBULL')

    if os.path.isfile(filename):
        with open(filename, "rt") as fp:
            data = json.load(fp)
        logger.debug("Current Start: {}".format(data[1]['T']))
        logger.debug("Current End: {}".format(data[-1:][0]['T']))
    else:
        data = []
        logger.debug("Current Start: None")
        logger.debug("Current End: None")

    new_data = get_ticker_history(pair=pair, tick_interval=int(interval))
    for row in new_data:
        if row not in data:
            data.append(row)
    logger.debug("New Start: {}".format(data[1]['T']))
    logger.debug("New End: {}".format(data[-1:][0]['T']))
    data = sorted(data, key=lambda data: data['T'])

    misc.file_dump_json(filename, data)

    return True<|MERGE_RESOLUTION|>--- conflicted
+++ resolved
@@ -49,15 +49,8 @@
     return pairdata
 
 
-<<<<<<< HEAD
 def load_data(datadir: str, ticker_interval: int, pairs: Optional[List[str]] = None,
-              refresh_pairs: Optional[bool] = False) -> Dict[str, List]:
-=======
-def load_data(datadir: str, ticker_interval: int = 5,
-              pairs: Optional[List[str]] = None,
-              refresh_pairs: Optional[bool] = False,
-              timerange=None) -> Dict[str, List]:
->>>>>>> a7e561b5
+              refresh_pairs: Optional[bool] = False, timerange=None) -> Dict[str, List]:
     """
     Loads ticker history data for the given parameters
     :param ticker_interval: ticker interval in minutes
