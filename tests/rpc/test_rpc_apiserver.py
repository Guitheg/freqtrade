--- conflicted
+++ resolved
@@ -527,7 +527,6 @@
 
     rc = client_get(client, f"{BASE_URI}/show_config")
     assert_response(rc)
-<<<<<<< HEAD
     response = rc.json()
     assert 'dry_run' in response
     assert response['exchange'] == 'binance'
@@ -542,22 +541,8 @@
     assert 'ask_strategy' in response
     assert 'unfilledtimeout' in response
     assert 'version' in response
-=======
-    assert 'dry_run' in rc.json()
-    assert rc.json()['exchange'] == 'binance'
-    assert rc.json()['timeframe'] == '5m'
-    assert rc.json()['timeframe_ms'] == 300000
-    assert rc.json()['timeframe_min'] == 5
-    assert rc.json()['state'] == 'running'
-    assert rc.json()['bot_name'] == 'freqtrade'
-    assert not rc.json()['trailing_stop']
-    assert 'bid_strategy' in rc.json()
-    assert 'ask_strategy' in rc.json()
-    assert 'unfilledtimeout' in rc.json()
-    assert 'version' in rc.json()
-    assert 'api_version' in rc.json()
-    assert 1.1 <= rc.json()['api_version'] <= 1.2
->>>>>>> b8cefd68
+    assert 'api_version' in response
+    assert 1.1 <= response['api_version'] <= 1.2
 
 
 def test_api_daily(botclient, mocker, ticker, fee, markets):
